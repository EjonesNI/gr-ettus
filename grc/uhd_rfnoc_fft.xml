--- conflicted
+++ resolved
@@ -8,8 +8,7 @@
     uhd.stream_args( \# TX Stream Args
         cpu_format="fc32", \# TODO: This must be made an option
         otw_format="sc16",
-<<<<<<< HEAD
-        args="fftsize=$fft_size",
+        args="fftsize=$fft_size,magnitude_out=$magnitude_out",
     ),
     uhd.stream_args( \# RX Stream Args
         cpu_format="fc32", \# TODO: This must be made an option
@@ -17,10 +16,6 @@
         args="",
     ),
     "FFT", $block_index, $device_index,
-=======
-        args="fftsize=$fft_size,magnitude_out=$magnitude_out",
-    )
->>>>>>> e951a06f
 )</make>
 
   <param>
@@ -28,8 +23,6 @@
     <key>fft_size</key>
     <type>enum</type>
     <option>
-<<<<<<< HEAD
-=======
       <name>8</name>
       <key>8</key>
     </option>
@@ -46,7 +39,6 @@
       <key>64</key>
     </option>
     <option>
->>>>>>> e951a06f
       <name>128</name>
       <key>128</key>
     </option>
@@ -107,8 +99,6 @@
     <tab>RFNoC Config</tab>
   </param>
 
-  <check>$fft_size in (64, 128, 256)</check>
-
   <sink>
     <name>in</name>
     <type>complex</type>
