<?xml version="1.0"?>
<!--
###################################################
##Block Tree for uhd blocks.
###################################################
 -->
<cat>
	<name>[Core]</name> <!-- Blank for Root Name -->
	<cat>
		<name>UHD</name>
		<cat>
			<name>RFNoC</name>
			<block>variable_uhd_device3</block>
			<block>uhd_rfnoc_streamer</block>
			<block>uhd_rfnoc_streamer_adder</block>
			<block>uhd_rfnoc_streamer_ddc</block>
			<block>uhd_rfnoc_streamer_duc</block>
			<block>uhd_rfnoc_streamer_fifo</block>
			<block>uhd_rfnoc_streamer_fft</block>
			<block>uhd_rfnoc_streamer_fir</block>
			<block>uhd_rfnoc_streamer_fosphor</block>
			<block>uhd_rfnoc_streamer_keep_one_in_n</block>
			<block>uhd_rfnoc_streamer_logpwr</block>
			<block>uhd_rfnoc_streamer_radio</block>
			<block>uhd_rfnoc_streamer_vector_iir</block>
			<block>uhd_rfnoc_streamer_window</block>
			<block>uhd_rfnoc_streamer_moving_avg</block>
			<block>uhd_rfnoc_streamer_debug</block>
			<block>uhd_rfnoc_split_stream</block>
			<block>uhd_rfnoc_fosphor_display</block>
			<block>uhd_rfnoc_ofdm_schmidlcox</block>
			<block>uhd_rfnoc_ofdm_eq</block>
			<block>uhd_rfnoc_ofdm_demap</block>
			<block>uhd_rfnoc_streamer_packet_resizer</block>
			<block>uhd_rfnoc_streamer_siggen</block>
			<block>uhd_rfnoc_streamer_dma_fifo</block>
			<block>uhd_rfnoc_digital_gain</block>
<<<<<<< HEAD
			<block>uhd_rfnoc_pdu_rx</block>
			<block>uhd_rfnoc_pdu_tx</block>
=======
			<block>uhd_rfnoc_register_logger</block>
			<block>uhd_rfnoc_register_probe</block>
>>>>>>> 5ca21517
		</cat>
	</cat>
</cat><|MERGE_RESOLUTION|>--- conflicted
+++ resolved
@@ -35,13 +35,10 @@
 			<block>uhd_rfnoc_streamer_siggen</block>
 			<block>uhd_rfnoc_streamer_dma_fifo</block>
 			<block>uhd_rfnoc_digital_gain</block>
-<<<<<<< HEAD
 			<block>uhd_rfnoc_pdu_rx</block>
 			<block>uhd_rfnoc_pdu_tx</block>
-=======
 			<block>uhd_rfnoc_register_logger</block>
 			<block>uhd_rfnoc_register_probe</block>
->>>>>>> 5ca21517
 		</cat>
 	</cat>
 </cat>