<?xml version="1.0"?>
<block>
  <name>RFNoC: Window</name>
  <key>uhd_rfnoc_streamer_window</key>
  <import>import ettus</import>
<<<<<<< HEAD
  <import>import numpy as np</import>
  <make>ettus.rfnoc_window_cci(
    np.add(np.multiply($coeffs,2**16), $coeffs),
    self.device3,
    #if $block_index()
    ${block_index},
    #else
    -1,
    #end if
    #if $device_index()
    ${device_index},
    #else
    -1,
    #end if
)
</make>
  <callback>set_window(np.add(np.multiply($coeffs,2**16), $coeffs))</callback>
=======
  <make>ettus.rfnoc_streamer(
    self.device3,
    "Window_{0}".format($block_index),
    uhd.stream_args(
        cpu_format="fc32", \# TODO: This must be made an option
        otw_format="sc16",
        args="window_len={0}".format($coeffs_len),
    )
)
self.$(id).set_window($coeffs)</make>
  <callback>set_window($coeffs)</callback>
>>>>>>> e951a06f

  <param>
    <name>Number of Coeffs</name>
    <key>coeffs_len</key>
    <value>256</value>
    <type>int</type>
  </param>

  <param>
    <name>Coeffs</name>
    <key>coeffs</key>
    <value>[0,2,7,16,29,45,65,89,116,148,183,222,266,314,366,422,483,549,620,695,776,862,953,1050,1153,1261,1376,1496,1623,1757,1897,2043,2197,2358,2526,2701,2883,3074,3272,3477,3691,3912,4142,4380,4626,4880,5142,5413,5692,5979,6275,6579,6891,7211,7540,7876,8220,8572,8932,9299,9674,10056,10445,10840,11242,11651,12065,12485,12911,13342,13778,14218,14662,15111,15563,16017,16475,16935,17397,17860,18324,18789,19253,19718,20182,20644,21104,21563,22018,22470,22919,23363,23802,24237,24665,25087,25503,25911,26312,26704,27088,27462,27828,28183,28527,28861,29183,29494,29793,30079,30352,30613,30859,31092,31311,31515,31705,31880,32039,32183,32312,32425,32522,32603,32668,32717,32750,32766,32766,32750,32717,32668,32603,32522,32425,32312,32183,32039,31880,31705,31515,31311,31092,30859,30613,30352,30079,29793,29494,29183,28861,28527,28183,27828,27462,27088,26704,26312,25911,25503,25087,24665,24237,23802,23363,22919,22470,22018,21563,21104,20644,20182,19718,19253,18789,18324,17860,17397,16935,16475,16017,15563,15111,14662,14218,13778,13342,12911,12485,12065,11651,11242,10840,10445,10056,9674,9299,8932,8572,8220,7876,7540,7211,6891,6579,6275,5979,5692,5413,5142,4880,4626,4380,4142,3912,3691,3477,3272,3074,2883,2701,2526,2358,2197,2043,1897,1757,1623,1496,1376,1261,1153,1050,953,862,776,695,620,549,483,422,366,314,266,222,183,148,116,89,65,45,29,16,7,2,0]</value>
    <type>int_vector</type>
  </param>

  <param>
    <name>Window Select</name>
    <key>block_index</key>
    <value>-1</value>
    <type>int</type>
    <hide>#if int($block_index()) &lt; 0 then 'part' else 'none'#</hide>
    <tab>RFNoC Config</tab>
  </param>

  <param>
    <name>Device Select</name>
    <key>device_index</key>
    <value>-1</value>
    <type>int</type>
    <hide>#if int($device_index()) &lt; 0 then 'part' else 'none'#</hide>
    <tab>RFNoC Config</tab>
  </param>

  <!--<check>(len($coeffs) == $coeffs_len) and (abs(max($coeffs)) < 32768)</check>-->

  <sink>
    <name>in</name>
    <type>complex</type>
    <vlen>$coeffs_len</vlen>
    <domain>rfnoc</domain>
  </sink>

  <source>
    <name>out</name>
    <type>complex</type>
    <vlen>$coeffs_len</vlen>
    <domain>rfnoc</domain>
  </source>
</block><|MERGE_RESOLUTION|>--- conflicted
+++ resolved
@@ -3,37 +3,13 @@
   <name>RFNoC: Window</name>
   <key>uhd_rfnoc_streamer_window</key>
   <import>import ettus</import>
-<<<<<<< HEAD
-  <import>import numpy as np</import>
   <make>ettus.rfnoc_window_cci(
-    np.add(np.multiply($coeffs,2**16), $coeffs),
+    $coeffs,
     self.device3,
-    #if $block_index()
-    ${block_index},
-    #else
-    -1,
-    #end if
-    #if $device_index()
-    ${device_index},
-    #else
-    -1,
-    #end if
+    $block_index, $device_index
 )
 </make>
-  <callback>set_window(np.add(np.multiply($coeffs,2**16), $coeffs))</callback>
-=======
-  <make>ettus.rfnoc_streamer(
-    self.device3,
-    "Window_{0}".format($block_index),
-    uhd.stream_args(
-        cpu_format="fc32", \# TODO: This must be made an option
-        otw_format="sc16",
-        args="window_len={0}".format($coeffs_len),
-    )
-)
-self.$(id).set_window($coeffs)</make>
   <callback>set_window($coeffs)</callback>
->>>>>>> e951a06f
 
   <param>
     <name>Number of Coeffs</name>
@@ -67,8 +43,6 @@
     <tab>RFNoC Config</tab>
   </param>
 
-  <!--<check>(len($coeffs) == $coeffs_len) and (abs(max($coeffs)) < 32768)</check>-->
-
   <sink>
     <name>in</name>
     <type>complex</type>
